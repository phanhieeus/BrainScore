--- conflicted
+++ resolved
@@ -60,7 +60,6 @@
 ```bash
 ./download_data.sh
 ```
-<<<<<<< HEAD
 
 This script will:
 - Create the `data` directory if it doesn't exist
@@ -68,21 +67,7 @@
 - Extract all files to the correct locations
 - Clean up the zip file after extraction
 
-If you don't have these files:
-1. Create a `data` directory in the project root
-2. Download the required files using the script above
-3. Place the files in the correct locations as described above
-
-=======
-
-This script will:
-- Create the `data` directory if it doesn't exist
-- Download the data zip file from Google Drive
-- Extract all files to the correct locations
-- Clean up the zip file after extraction
-
-
->>>>>>> b99eabe9
+
 ## 3. Project Structure
 
 ```
